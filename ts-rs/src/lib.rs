--- conflicted
+++ resolved
@@ -585,12 +585,8 @@
     u64, i64, NonZeroU64, NonZeroI64,
     u128, i128, NonZeroU128, NonZeroI128 => "bigint",
     bool => "boolean",
-<<<<<<< HEAD
-    char, Path, PathBuf, String, &'static str,
     Ipv4Addr, Ipv6Addr, IpAddr, SocketAddrV4, SocketAddrV6, SocketAddr => "string",
-=======
     char, Path, PathBuf, String, str => "string",
->>>>>>> 44f4c821
     () => "null"
 }
 
